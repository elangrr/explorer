import { defineStore } from 'pinia';
import { useBlockchain } from './useBlockchain';
import numeral from 'numeral';
import dayjs from 'dayjs';
import duration from 'dayjs/plugin/duration';
import relativeTime from 'dayjs/plugin/relativeTime';
import updateLocale from 'dayjs/plugin/updateLocale';
import utc from 'dayjs/plugin/utc';
import localeData from 'dayjs/plugin/localeData';
import { useStakingStore } from './useStakingStore';
import { fromBase64, fromBech32, fromHex, toHex } from '@cosmjs/encoding';
import { consensusPubkeyToHexAddress } from '@/libs';
import { useBankStore } from './useBankStore';
import type { Coin, DenomTrace } from '@/types';
import { useDashboard } from './useDashboard';

dayjs.extend(localeData);
dayjs.extend(duration);
dayjs.extend(relativeTime);
dayjs.extend(updateLocale);
dayjs.extend(utc);
dayjs.updateLocale('en', {
  relativeTime: {
    future: 'in %s',
    past: '%s ago',
    s: '%ds',
    m: '1m',
    mm: '%dm',
    h: 'an hour',
    hh: '%d hours',
    d: 'a day',
    dd: '%d days',
    M: 'a month',
    MM: '%d months',
    y: 'a year',
    yy: '%d years',
  },
});

export const useFormatter = defineStore('formatter', {
  state: () => {
    return {
      ibcDenoms: {} as Record<string, DenomTrace>,
    };
  },
  getters: {
    blockchain() {
      return useBlockchain();
    },
    staking() {
      return useStakingStore();
    },
    useBank() {
      return useBankStore();
    },
    dashboard() {
      return useDashboard();
    },
  },
  actions: {
    async fetchDenomTrace(denom: string) {
      const hash = denom.replace('ibc/', '');
      let trace = this.ibcDenoms[hash];
      if (!trace) {
        trace = (await this.blockchain.rpc.getIBCAppTransferDenom(hash))
          .denom_trace;
        this.ibcDenoms[hash] = trace;
      }
      return trace;
    },
    priceInfo(denom: string) {
      const id = this.dashboard.coingecko[denom]?.coinId;
      const prices = this.dashboard.prices[id];
      return prices;
    },
<<<<<<< HEAD
    price(denom: string, currency = 'usd') {
=======
    priceColor(denom: string, currency = "usd") {
      const change = this.priceChanges(denom, currency)
      switch (true) {
        case change > 0:
          return "text-success"
        case change < 0:
          return "text-error"
        default:
          return ""
      }
    },
    price(denom: string, currency = "usd") {
>>>>>>> d956fdd9
      const info = this.priceInfo(denom);
      return info ? info[currency] || 0 : 0;
    },
    priceChanges(denom: string, currency = 'usd'): number {
      const info = this.priceInfo(denom);
      return info ? info[`${currency}_24h_change`] || 0 : 0;
    },
    showChanges(v: number) {
<<<<<<< HEAD
      return numeral(v).format('+0,0.[00]');
    },
    tokenValue(token: Coin) {
      // find the symbol,
      const symbol = this.dashboard.coingecko[token.denom]?.symbol || '';
=======
      return v!==0 ? numeral(v).format("+0,0.[00]"): ""
    },
    tokenValue(token?: Coin) {
      return token ? numeral(this.formatTokenAmount(token)).format('0,0.[00]') : ""
    },
    tokenValueNumber(token?: Coin) {
      if(!token) return 0
      // find the symbol, 
      const symbol = this.dashboard.coingecko[token.denom]?.symbol || "" 
>>>>>>> d956fdd9
      // convert denomation to to symbol
      const exponent =
        this.dashboard.coingecko[symbol.toLowerCase()]?.exponent || 0;
      // cacualte amount of symbol
<<<<<<< HEAD
      const amount = Number(token.amount) / 10 ** exponent;
      const value = amount * this.price(token.denom);
      return numeral(value).format('0,0.[00]');
=======
      const amount = Number(token.amount) / (10 ** exponent)
      const value = amount * this.price(token.denom)
      return value
>>>>>>> d956fdd9
    },
    formatTokenAmount(token: { denom: string; amount: string }) {
      return this.formatToken(token, false);
    },
    formatToken2(token: { denom: string; amount: string }, withDenom = true) {
      return this.formatToken(token, true, '0,0.[00]');
    },
    findGlobalAssetConfig(denom: string) {
      const chains = Object.values(this.dashboard.chains)
      for ( let i =0; i < chains.length; i++ ) {
        const conf = chains[i].assets.find(a => a.base === denom)
        if(conf) {
          return conf
        }
      }
      return null
    },
    formatToken(
      token?: { denom: string; amount: string },
      withDenom = true,
      fmt = '0.0a',
      mode = 'local'
    ): string {
      if (token && token.amount && token?.denom) {
        let amount = Number(token.amount);
        let denom = token.denom;

        if (denom && denom.startsWith('ibc/')) {
          let ibcDenom = this.ibcDenoms[denom.replace('ibc/', '')];
          if (ibcDenom) {
            denom = ibcDenom.base_denom;
          }
        }

        const conf = mode === 'local'? this.blockchain.current?.assets?.find(
          (x) => x.base === token.denom || x.base.denom === token.denom
        ): this.findGlobalAssetConfig(token.denom)

        if (conf) {
          let unit = { exponent: 6, denom: '' };
          // find the max exponent for display
          conf.denom_units.forEach((x) => {
            if (x.exponent >= unit.exponent) {
              unit = x;
            }
          });
          if (unit && unit.exponent > 0) {
            amount = amount / Math.pow(10, unit.exponent || 6);
            denom = unit.denom.toUpperCase();
          }
        }
        return `${numeral(amount).format(fmt)} ${
          withDenom ? denom.substring(0, 10) : ''
        }`;
      }
      return '-';
    },
    formatTokens(
      tokens?: { denom: string; amount: string }[],
      withDenom = true,
      fmt = '0.0a'
    ): string {
      if (!tokens) return '';
      return tokens.map((x) => this.formatToken(x, withDenom, fmt)).join(', ');
    },
    calculateBondedRatio(
      pool: { bonded_tokens: string; not_bonded_tokens: string } | undefined
    ) {
      if (pool && pool.bonded_tokens) {
        const b = Number(pool.bonded_tokens);
        const nb = Number(pool.not_bonded_tokens);
        const p = b / (b + nb);
        return numeral(p).format('0.[00]%');
      }
      return '-';
    },
    validator(address: string) {
      if (!address) return address;

      const txt = toHex(fromBase64(address)).toUpperCase();
      const validator = this.staking.validators.find(
        (x) => consensusPubkeyToHexAddress(x.consensus_pubkey) === txt
      );
      return validator?.description?.moniker;
    },
    // find validator by operator address
    validatorFromBech32(address: string) {
      if (!address) return address;
      const validator = this.staking.validators.find(
        (x) => x.operator_address === address
      );
      return validator?.description?.moniker;
    },
    calculatePercent(input?: string | number, total?: string | number) {
      if (!input || !total) return '0';
      const percent = Number(input) / Number(total);
      return numeral(percent > 0.0001 ? percent : 0).format('0.[00]%');
    },
    formatDecimalToPercent(decimal: string) {
      return numeral(decimal).format('0.[00]%');
    },
    formatCommissionRate(rate?: string) {
      if (!rate) return '-';
      return this.percent(rate);
    },
    percent(decimal?: string | number) {
      return decimal ? numeral(decimal).format('0.[00]%') : '-';
    },
    numberAndSign(input: number, fmt = '+0,0') {
      return numeral(input).format(fmt);
    },
    toDay(time?: string, format = 'long') {
      if (!time) return '';
      if (format === 'long') {
        return dayjs(time).format('YYYY-MM-DD HH:mm');
      }
      if (format === 'date') {
        return dayjs(time).format('YYYY-MM-DD');
      }
      if (format === 'time') {
        return dayjs(time).format('HH:mm:ss');
      }
      if (format === 'from') {
        return dayjs(time).fromNow();
      }
      if (format === 'to') {
        return dayjs(time).toNow();
      }
      return dayjs(time).format('YYYY-MM-DD HH:mm:ss');
    },
    messages(msgs: { '@type'?: string; typeUrl?: string }[]) {
      if (msgs) {
        const sum: Record<string, number> = msgs
          .map((msg) => {
            const msgType = msg['@type'] || msg.typeUrl || 'unknown';
            return msgType
              .substring(msgType.lastIndexOf('.') + 1)
              .replace('Msg', '');
          })
          .reduce((s, c) => {
            const sh: Record<string, number> = s;
            if (sh[c]) {
              sh[c] += 1;
            } else {
              sh[c] = 1;
            }
            return sh;
          }, {});
        const output: string[] = [];
        Object.keys(sum).forEach((k) => {
          output.push(sum[k] > 1 ? `${k}×${sum[k]}` : k);
        });
        return output.join(', ');
      }
    },
    multiLine(v: string) {
      return v ? v.replaceAll('\\n', '\n') : '';
    },
    hexToString(hex: string) {
      if (hex) {
        return new TextDecoder().decode(fromHex(hex));
      }
      return '';
    },
    base64ToString(hex: string) {
      if (hex) {
        return new TextDecoder().decode(fromBase64(hex));
      }
      return '';
    },
  },
});<|MERGE_RESOLUTION|>--- conflicted
+++ resolved
@@ -73,9 +73,6 @@
       const prices = this.dashboard.prices[id];
       return prices;
     },
-<<<<<<< HEAD
-    price(denom: string, currency = 'usd') {
-=======
     priceColor(denom: string, currency = "usd") {
       const change = this.priceChanges(denom, currency)
       switch (true) {
@@ -88,7 +85,6 @@
       }
     },
     price(denom: string, currency = "usd") {
->>>>>>> d956fdd9
       const info = this.priceInfo(denom);
       return info ? info[currency] || 0 : 0;
     },
@@ -97,13 +93,6 @@
       return info ? info[`${currency}_24h_change`] || 0 : 0;
     },
     showChanges(v: number) {
-<<<<<<< HEAD
-      return numeral(v).format('+0,0.[00]');
-    },
-    tokenValue(token: Coin) {
-      // find the symbol,
-      const symbol = this.dashboard.coingecko[token.denom]?.symbol || '';
-=======
       return v!==0 ? numeral(v).format("+0,0.[00]"): ""
     },
     tokenValue(token?: Coin) {
@@ -113,20 +102,13 @@
       if(!token) return 0
       // find the symbol, 
       const symbol = this.dashboard.coingecko[token.denom]?.symbol || "" 
->>>>>>> d956fdd9
       // convert denomation to to symbol
       const exponent =
         this.dashboard.coingecko[symbol.toLowerCase()]?.exponent || 0;
       // cacualte amount of symbol
-<<<<<<< HEAD
-      const amount = Number(token.amount) / 10 ** exponent;
-      const value = amount * this.price(token.denom);
-      return numeral(value).format('0,0.[00]');
-=======
       const amount = Number(token.amount) / (10 ** exponent)
       const value = amount * this.price(token.denom)
       return value
->>>>>>> d956fdd9
     },
     formatTokenAmount(token: { denom: string; amount: string }) {
       return this.formatToken(token, false);
