--- conflicted
+++ resolved
@@ -12,7 +12,7 @@
             variant="light-info"
             class="text-right"
           >
-            {{$t('governance-proposal.proposal_status_deposit')}}
+            Deposit
           </b-badge>
           <b-badge
             v-if="proposal.status == 2"
@@ -20,7 +20,7 @@
             variant="light-primary"
             class="text-right"
           >
-            {{$t('governance-proposal.proposal_status_voting')}}
+            Voting
           </b-badge>
           <b-badge
             v-if="proposal.status == 3"
@@ -28,7 +28,7 @@
             variant="light-success"
             class="text-right"
           >
-            {{$t('governance-proposal.proposal_status_passed')}}
+            Passed
           </b-badge>
           <b-badge
             v-if="proposal.status == 4"
@@ -36,7 +36,7 @@
             variant="light-danger"
             class="text-right"
           >
-            {{$t('governance-proposal.proposal_status_rejected')}}
+            Rejected
           </b-badge>
           {{ proposal.title }}
         </b-card-title>
@@ -55,28 +55,17 @@
           <tbody>
             <b-tr>
               <b-td style="text-transform: capitalize; vertical-align: top; width:200px">
-<<<<<<< HEAD
-                {{ $t('governance-proposal.proposal_proposer') }}
-              </b-td><b-td><router-link :to="`../account/${proposer.proposer}`">
-                {{ formatAddress(proposer.proposer) }}
-              </router-link> </b-td>
-            </b-tr>
-            <b-tr>
-              <b-td>
-                {{ $t('governance-proposal.proposal_total_deposit') }}
-=======
                 {{ $t('proposal_total_deposit') }}
->>>>>>> 9a39d87c
               </b-td><b-td>{{ formatToken(proposal.total_deposit) }} </b-td>
             </b-tr>
             <b-tr>
               <b-td>
-                {{ $t('governance-proposal.proposal_submit_time') }}
+                {{ $t('proposal_submit_time') }}
               </b-td><b-td>{{ formatDate(proposal.submit_time) }}</b-td>
             </b-tr>
             <b-tr>
               <b-td>
-                {{ $t('governance-proposal.voting_time') }}
+                {{ $t('voting_time') }}
               </b-td><b-td>{{ formatDate(proposal.voting_start_time) }} - {{ formatDate(proposal.voting_end_time) }}</b-td>
             </b-tr>
             <b-tr v-if="proposal.metadata">
@@ -89,7 +78,7 @@
         <b-table-simple v-if="proposal.type.indexOf('SoftwareUpgrade') > 0">
           <b-tr>
             <b-td class="text-center">
-              {{ $t('governance-proposal.upgrade_time') }} {{ upgradeTime }}
+              {{ $t('upgrade_time') }} {{ upgradeTime }}
               <flip-countdown :deadline="upgradeTime" />
               <b-input-group prepend="Estimated by block time: ">
                 <b-form-select v-model="blocktime">
@@ -115,7 +104,7 @@
           <b-button
             variant="outline-primary"
           >
-            {{ $t('governance-proposal.btn_back_list') }}
+            {{ $t('btn_back_list') }}
           </b-button>
         </router-link>
         <b-button
@@ -125,14 +114,14 @@
           class="btn float-right mg-2"
           @click="openModal('Vote')"
         >
-          {{ $t('governance-proposal.btn_vote') }}
+          {{ $t('btn_vote') }}
         </b-button>
       </b-card-footer>
     </b-card>
     <b-card no-body>
       <b-card-header>
         <b-card-title>
-          {{ $t('governance-proposal.proposal_votes') }}
+          Votes
         </b-card-title>
       </b-card-header>
       <b-card-body>
@@ -177,22 +166,22 @@
               <b-tooltip
                 :target="'vote-yes'+proposal.id"
               >
-                {{ percent(proposal.tally.yes) }}% {{ $t('governance-proposal.proposal_votes_yes') }}
+                {{ percent(proposal.tally.yes) }}% voted Yes
               </b-tooltip>
               <b-tooltip
                 :target="'vote-no'+proposal.id"
               >
-                {{ percent(proposal.tally.no) }}% {{ $t('governance-proposal.proposal_votes_no') }}
+                {{ percent(proposal.tally.no) }}% voted No
               </b-tooltip>
               <b-tooltip
                 :target="'vote-veto'+proposal.id"
               >
-                {{ percent(proposal.tally.veto) }}% {{ $t('governance-proposal.proposal_votes_nwv') }}
+                {{ percent(proposal.tally.veto) }}% voted No With Veto
               </b-tooltip>
               <b-tooltip
                 :target="'vote-abstain'+proposal.id"
               >
-                {{ percent(proposal.tally.abstain) }}% {{ $t('governance-proposal.proposal_votes_abstain') }}
+                {{ percent(proposal.tally.abstain) }}% voted Abstain
               </b-tooltip>
 
               <div
@@ -222,7 +211,7 @@
             @click="loadVotes()"
           >
             <feather-icon icon="PlusIcon" />
-            {{ $t('governance-proposal.proposal_votes_load') }}
+            Load More Votes
           </div>
         </div></b-card-body>
     </b-card>
@@ -232,7 +221,7 @@
     >
       <b-card-header>
         <b-card-title>
-          {{ $t('governance-proposal.proposal_deposits') }} ({{ formatToken(proposal.total_deposit) }})
+          Deposits ({{ formatToken(proposal.total_deposit) }})
         </b-card-title>
       </b-card-header>
       <b-card-body>
@@ -255,7 +244,7 @@
           <b-button
             variant="outline-primary"
           >
-            {{ $t('governance-proposal.btn_back_list') }}
+            {{ $t('btn_back_list') }}
           </b-button>
         </router-link>
         <b-button
@@ -265,7 +254,7 @@
           class="btn float-right mg-2"
           @click="openModal('GovDeposit')"
         >
-          {{ $t('governance-proposal.btn_deposit') }}
+          {{ $t('btn_deposit') }}
         </b-button>
         <b-button
           v-b-modal.operation-modal
@@ -274,7 +263,7 @@
           class="btn float-right mg-2 mr-1"
           @click="openModal('Vote')"
         >
-          {{ $t('governance-proposal.btn_vote') }}
+          {{ $t('btn_vote') }}
         </b-button>
       </b-card-footer>
     </b-card>
