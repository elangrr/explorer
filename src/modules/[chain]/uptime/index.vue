--- conflicted
+++ resolved
@@ -99,12 +99,6 @@
 <template>
   <div class="bg-base-100 px-5 pt-5">
     <div class="flex items-center gap-x-4">
-<<<<<<< HEAD
-      <div class="text-main text-lg">
-        Current Height: {{ latest.block?.header?.height }}
-      </div>
-=======
->>>>>>> b195e725
       <input
         type="text"
         v-model="keyword"
